--- conflicted
+++ resolved
@@ -282,48 +282,30 @@
             # First the attention block.
             attn_block = hk.MultiHeadAttention(
                 num_heads=self._num_heads,
-<<<<<<< HEAD
-                hiddens_per_head=self._hiddens_per_head,
-                dropout_prob=self._dropout_prob,
-                positional_encodings=self._positional_encodings,
-                attention_window=self._attention_window
-            )(h)
-            att = h + hk.dropout(hk.next_rng_key(), self._dropout_prob, att)
-            # FF
-            h = hk.Linear(2 * self._emb_dim)(
-                hk.LayerNorm(axis=-1, create_scale=True, create_offset=True)(att)
-            )
-            h = jnn.relu(h)
-            h = hk.Linear(self._emb_dim)(h)
-            h = hk.dropout(hk.next_rng_key(), self._dropout_prob, h)
-            h = hk.LayerNorm(axis=-1, create_scale=True, create_offset=True)(h + att)
-        return h
-=======
                 key_size=self._hiddens_per_head,
                 model_size=self._emb_dim,
                 w_init_scale=2 / self._num_layers
             )
-            h_norm = layer_norm(h)
-            h_attn = attn_block(h_norm, h_norm, h_norm)
-            h_attn = hk.dropout(hk.next_rng_key(), self._dropout_prob, h_attn)
-            h = h + h_attn
-
             # Then the dense block.
             dense_block = hk.Sequential([
                 hk.Linear(2 * self._emb_dim, w_init=initializer),
                 jnn.gelu,
                 hk.Linear(self._emb_dim, w_init=initializer),
             ])
+
+            h_norm = layer_norm(h)
+            h_attn = attn_block(h_norm, h_norm, h_norm)
+            h_attn = hk.dropout(hk.next_rng_key(), self._dropout_prob, h_attn)
+            h = h + h_attn
             h_norm = layer_norm(h)
             h_dense = dense_block(h_norm)
             h_dense = hk.dropout(hk.next_rng_key(), self._dropout_prob, h_dense)
             h = h + h_dense
+
         return layer_norm(h)
->>>>>>> c0382b6a
 
 
 def make_transformer(
-        vocab_size: int,
         num_layers: int,
         output_size: int,
         return_all_outputs: bool = False,
@@ -335,7 +317,6 @@
     """Returns a transformer model."""
     def transformer(x):
         output = Transformer(
-            vocab_size=vocab_size,
             num_layers=num_layers,
             embedding_dim=embedding_dim,
             positional_encodings=positional_encodings,
